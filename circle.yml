dependencies:
  cache_directories:
    - "~/.apt-cache"
    - "~/examples/data"
    - "~/examples/fsdata"
    - "~/mcr"
    - "~/spm12"
    - "~/examples/fsl_course_data"
  pre:
    # Let CircleCI cache the apt archive
    - sudo rm -rf /var/cache/apt/archives && sudo ln -s ~/.apt-cache /var/cache/apt/archives && mkdir -p ~/.apt-cache/partial
    - wget -O- http://neuro.debian.net/lists/precise.us-ca.full | sudo tee /etc/apt/sources.list.d/neurodebian.sources.list
    - sudo apt-key adv --recv-keys --keyserver hkp://pgp.mit.edu:80 0xA5D32F012649A5A9
    - sudo apt-get update
  override:
    # Install apt packages
<<<<<<< HEAD
    - sudo apt-get install -y fsl-core fsl-atlases fsl-mni152-templates fsl-feeds afni swig python-vtk
    - echo 'source /etc/fsl/fsl.sh' >> $HOME/.profile
    - echo 'source /etc/afni/afni.sh' >> $HOME/.profile
    # Enable system-wide vtk
    - echo 'ln -sf /usr/lib/pymodules/python2.7/vtk ~/virtualenvs/venv-system/lib/python2.7/site-packages/' >> $HOME/.profile
    - ln -sf /usr/lib/pymodules/python2.7/vtk ~/virtualenvs/venv-system/lib/python2.7/site-packages/
=======
    - sudo apt-get install -y fsl-core fsl-atlases fsl-mni152-templates fsl-feeds afni
    - echo "source /etc/fsl/fsl.sh" >> $HOME/.profile
    - echo "source /etc/afni/afni.sh" >> $HOME/.profile
    - ln -sf /usr/share/fsl-feeds/ ~/examples/feeds
>>>>>>> 9f199beb
    # Set up python environment
    - pip install --upgrade pip
    - pip install -e .
    - pip install matplotlib sphinx ipython boto
    # Add tvtk
    - pip install http://effbot.org/downloads/Imaging-1.1.7.tar.gz
    - pip install -e git+https://github.com/enthought/etsdevtools.git#egg=etsdevtools
    - pip install -e git+https://github.com/enthought/blockcanvas.git#egg=blockcanvas
    - pip install -e git+https://github.com/enthought/etsproxy.git#egg=etsproxy
    - pip install -e git+https://github.com/enthought/ets.git#egg=ets
    - gem install fakes3
    - if [[ ! -d ~/examples/data ]]; then wget "http://tcpdiag.dl.sourceforge.net/project/nipy/nipype/nipype-0.2/nipype-tutorial.tar.bz2"; tar jxvf nipype-tutorial.tar.bz2; mkdir ~/examples; mv nipype-tutorial/* ~/examples/; fi
    - if [[ ! -d ~/examples/fsl_course_data ]]; then wget -c "http://fsl.fmrib.ox.ac.uk/fslcourse/fdt1.tar.gz" ; wget -c "http://fsl.fmrib.ox.ac.uk/fslcourse/fdt2.tar.gz"; wget -c "http://fsl.fmrib.ox.ac.uk/fslcourse/tbss.tar.gz"; mkdir ~/examples/fsl_course_data; tar zxvf fdt1.tar.gz -C ~/examples/fsl_course_data; tar zxvf fdt2.tar.gz -C ~/examples/fsl_course_data; tar zxvf tbss.tar.gz -C ~/examples/fsl_course_data; fi
    - bash ~/nipype/tools/install_spm_mcr.sh
    - mkdir -p ~/.nipype && echo '[logging]' > ~/.nipype/nipype.cfg && echo 'workflow_level = DEBUG' >> ~/.nipype/nipype.cfg && echo 'interface_level = DEBUG' >> ~/.nipype/nipype.cfg && echo 'filemanip_level = DEBUG' >> ~/.nipype/nipype.cfg
machine:
  environment:
    FSLOUTPUTTYPE: NIFTI_GZ
test:
  override:
    - source $HOME/.profile; nosetests --with-doctest --logging-level=DEBUG --verbosity=3:
        environment:
          SPMMCRCMD: "$HOME/spm12/run_spm12.sh $HOME/mcr/v85/ script"
          FORCE_SPMMCR: 1
          FSL_COURSE_DATA: "$HOME/examples/fsl_course_data"
        timeout: 2600
    - set -o pipefail && cd doc && make html 2>&1 | tee ~/log.txt
    - cat ~/log.txt && if grep -q "ERROR" ~/log.txt; then false; else true; fi
    - source $HOME/.profile; python ~/nipype/tools/run_examples.py test_spm Linear workflow3d workflow4d:
        pwd: ../examples
        environment:
          SPMMCRCMD: "$HOME/spm12/run_spm12.sh $HOME/mcr/v85/ script"
          FORCE_SPMMCR: 1
        timeout: 1600
    - source $HOME/.profile; python ~/nipype/tools/run_examples.py fmri_fsl_feeds Linear l1pipeline:
        pwd: ../examples
    - source $HOME/.profile; python ~/nipype/tools/run_examples.py fmri_spm_dartel Linear level1 l2pipeline:
        pwd: ../examples
        environment:
          SPMMCRCMD: "$HOME/spm12/run_spm12.sh $HOME/mcr/v85/ script"
          FORCE_SPMMCR: 1
        timeout: 1600
    - source $HOME/.profile; python ~/nipype/tools/run_examples.py fmri_fsl_reuse Linear level1_workflow:
        pwd: ../examples
    - source $HOME/.profile; python ~/nipype/tools/run_examples.py fmri_spm_nested Linear level1 l2pipeline:
        pwd: ../examples
        environment:
          SPMMCRCMD: "$HOME/spm12/run_spm12.sh $HOME/mcr/v85/ script"
          FORCE_SPMMCR: 1

general:
  artifacts:
    - "doc/_build/html"
    - "~/log.txt"<|MERGE_RESOLUTION|>--- conflicted
+++ resolved
@@ -14,19 +14,12 @@
     - sudo apt-get update
   override:
     # Install apt packages
-<<<<<<< HEAD
     - sudo apt-get install -y fsl-core fsl-atlases fsl-mni152-templates fsl-feeds afni swig python-vtk
     - echo 'source /etc/fsl/fsl.sh' >> $HOME/.profile
     - echo 'source /etc/afni/afni.sh' >> $HOME/.profile
+    - ln -sf /usr/share/fsl-feeds/ ~/examples/feeds
     # Enable system-wide vtk
-    - echo 'ln -sf /usr/lib/pymodules/python2.7/vtk ~/virtualenvs/venv-system/lib/python2.7/site-packages/' >> $HOME/.profile
     - ln -sf /usr/lib/pymodules/python2.7/vtk ~/virtualenvs/venv-system/lib/python2.7/site-packages/
-=======
-    - sudo apt-get install -y fsl-core fsl-atlases fsl-mni152-templates fsl-feeds afni
-    - echo "source /etc/fsl/fsl.sh" >> $HOME/.profile
-    - echo "source /etc/afni/afni.sh" >> $HOME/.profile
-    - ln -sf /usr/share/fsl-feeds/ ~/examples/feeds
->>>>>>> 9f199beb
     # Set up python environment
     - pip install --upgrade pip
     - pip install -e .
