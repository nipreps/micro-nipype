# emacs: -*- mode: python; py-indent-offset: 4; indent-tabs-mode: nil -*-
# vi: set ft=python sts=4 ts=4 sw=4 et:
"""Miscellaneous file manipulation functions

"""

import cPickle
from glob import glob
import gzip
import logging
import os
import re
import shutil

from nipype.utils.misc import isdefined
# The md5 module is deprecated in Python 2.6, but hashlib is only
# available as an external package for versions of python before 2.6.
# Both md5 algorithms appear to return the same result.
try:
    from hashlib import md5
except ImportError:
    from md5 import md5

try:
    # json included in Python 2.6
    import json
except ImportError:
    # simplejson is the json module that was included in 2.6 (I
    # believe).  Used here for Python 2.5
    import simplejson as json

import numpy as np

from nipype.utils.misc import is_container
from nipype.utils.config import config

fmlogger = logging.getLogger("filemanip")


class FileNotFoundError(Exception):
    pass

def split_filename(fname):
    """Split a filename into parts: path, base filename and extension.

    Parameters
    ----------
    fname : str
        file or path name

    Returns
    -------
    pth : str
        base path from fname
    fname : str
        filename from fname, without extension
    ext : str
        file extenstion from fname

    Examples
    --------
    >>> from nipype.utils.filemanip import split_filename
    >>> pth, fname, ext = split_filename('/home/data/subject.nii.gz')
    >>> pth
    '/home/data'

    >>> fname
    'subject'

    >>> ext
    '.nii.gz'

    """
    
    special_extensions = [".nii.gz"]

    pth, fname = os.path.split(fname)
    
    ext = None
    for special_ext in special_extensions:
        ext_len = len(special_ext)
        if len(fname) > ext_len and fname[-ext_len:].lower() == special_ext.lower():
            ext = fname[-ext_len:]
            fname = fname[:-ext_len]
            break
    if not ext:
        fname, ext = os.path.splitext(fname)

    return pth, fname, ext

def fname_presuffix(fname, prefix='', suffix='', newpath=None, use_ext=True):
    """Manipulates path and name of input filename

    Parameters
    ----------
    fname : string
        A filename (may or may not include path
    prefix : string
        Characters to prepend to the filename
    suffix : string
        Characters to append to the filename
    newpath : string
        Path to replace the path of the input fname
    use_ext : boolean
        If True (default), appends the extension of the original file
        to the output name.

    Returns
    -------
    Absolute path of the modified filename

    >>> from nipype.utils.filemanip import fname_presuffix
    >>> fname = 'foo.nii.gz'
    >>> fname_presuffix(fname,'pre','post','/tmp')
    '/tmp/prefoopost.nii.gz'

    """
    pth, fname, ext = split_filename(fname)
    if not use_ext:
        ext = ''
    if newpath and isdefined(newpath):
        pth = os.path.abspath(newpath)
    return os.path.join(pth, prefix+fname+suffix+ext)


def fnames_presuffix(fnames, prefix='', suffix='', newpath=None,use_ext=True):
    """Calls fname_presuffix for a list of files.
    """
    f2 = []
    for fname in fnames:
        f2.append(fname_presuffix(fname, prefix, suffix, newpath, use_ext))
    return f2

def hash_rename(filename, hash):
    """renames a file given original filename and hash
    and sets path to output_directory
    """
    path, name, ext = split_filename(filename)
    newfilename = ''.join((name,'_0x', hash, ext))
    return os.path.join(path, newfilename)
             

def check_forhash(filename):
    """checks if file has a hash in its filename"""
    if isinstance(filename,list):
        filename = filename[0]
    path, name = os.path.split(filename)
    if re.search('(_0x[a-z0-9]{32})', name):
        hash = re.findall('(_0x[a-z0-9]{32})', name)
        return True, hash
    else:
        return False, None


def hash_infile(afile, chunk_len=8192):
    """ Computes md5 hash of a file"""
    md5hex = None
    if os.path.isfile(afile):
        md5obj = md5()
        fp = file(afile, 'rb')
        while True:
            data = fp.read(chunk_len)
            if not data:
                break
            md5obj.update(data)
        fp.close()
        md5hex = md5obj.hexdigest()
    return md5hex

def hash_timestamp(afile):
    """ Computes md5 hash of the timestamp of a file """
    md5hex = None
    if os.path.isfile(afile):
        md5obj = md5()
        stat = os.stat(afile)
        md5obj.update(str(stat.st_size))
        md5obj.update(str(stat.st_ctime))
        md5obj.update(str(stat.st_mtime))
        md5hex = md5obj.hexdigest()
    return md5hex

def copyfile(originalfile, newfile, copy=False, create_new=False):
    """Copy or symlink ``originalfile`` to ``newfile``.

    Parameters
    ----------
    originalfile : str
        full path to original file
    newfile : str
        full path to new file
    copy : Bool
        specifies whether to copy or symlink files
        (default=False) but only for posix systems
         
    Returns
    -------
    None
    
    """
    newhash = None
    orighash = None
    fmlogger.debug(newfile)
<<<<<<< HEAD
    if create_new:
        while os.path.exists(newfile):
            base, fname, ext = split_filename(newfile)
            s = re.search('_c[0-9]{4,4}$',fname)
            i = 0
            if s:
                i = int(s.group()[2:])+1
                fname = fname[:-6] + "_c%04d"%i
            else:
                fname += "_c%04d"%i
            newfile = base + os.sep + fname + ext
    elif os.path.exists(newfile):
        if config.get('execution', 'hash_method').lower() == 'timestamp':
            newhash = hash_timestamp(newfile)
        elif config.get('execution', 'hash_method').lower() == 'content':
            newhash = hash_infile(newfile)
        fmlogger.debug("File: %s already exists,%s, copy:%d" \
                           % (newfile, newhash, copy))
=======
    if os.path.exists(newfile):
        if create_new:
            base, fname, ext = split_filename(newfile)
            s = re.search('_c[0-9]{4,4}',fname)
            i = 0
            if s:
                i = int(s.group()[2:])+1
            fname += "_c%04d"%i
            newfile = base + os.sep + fname + ext
        else:
            if config.get('execution', 'hash_method').lower() == 'timestamp':
                newhash = hash_timestamp(newfile)
            elif config.get('execution', 'hash_method').lower() == 'content':
                newhash = hash_infile(newfile)
            fmlogger.debug("File: %s already exists,%s, copy:%d" \
                               % (newfile, newhash, copy))
>>>>>>> c58836be
    #the following seems unnecessary
    #if os.name is 'posix' and copy:
    #    if os.path.lexists(newfile) and os.path.islink(newfile):
    #        os.unlink(newfile)
    #        newhash = None
    if os.name is 'posix' and not copy:
        if os.path.lexists(newfile):
            if config.get('execution', 'hash_method').lower() == 'timestamp':
                orighash = hash_timestamp(originalfile)
            elif config.get('execution', 'hash_method').lower() == 'content':
                orighash = hash_infile(originalfile)
            fmlogger.debug('Original hash: %s, %s'%(originalfile, orighash))
            if newhash != orighash:
                os.unlink(newfile)
        if (newhash is None) or (newhash != orighash):
            os.symlink(originalfile,newfile)
    else:
        if newhash:
            if config.get('execution', 'hash_method').lower() == 'timestamp':
                orighash = hash_timestamp(originalfile)
            elif config.get('execution', 'hash_method').lower() == 'content':
                orighash = hash_infile(originalfile)
        if (newhash is None) or (newhash != orighash):
            try:
                fmlogger.debug("Copying File: %s->%s" \
                                  % (newfile, originalfile))
                shutil.copyfile(originalfile, newfile)
            except shutil.Error, e:
                fmlogger.warn(e.message)
        else:
            fmlogger.debug("File: %s already exists, not overwritng, copy:%d" \
                               % (newfile, copy))
    if originalfile.endswith(".img"):
        hdrofile = originalfile[:-4] + ".hdr"
        hdrnfile = newfile[:-4] + ".hdr"
        matofile = originalfile[:-4] + ".mat"
        if os.path.exists(matofile):
            matnfile = newfile[:-4] + ".mat"
            copyfile(matofile, matnfile, copy)
        copyfile(hdrofile, hdrnfile, copy)
        
    return newfile

def copyfiles(filelist, dest, copy=False, create_new=False):
    """Copy or symlink files in ``filelist`` to ``dest`` directory.

    Parameters
    ----------
    filelist : list
        List of files to copy.
    dest : path/files
        full path to destination. If it is a list of length greater
        than 1, then it assumes that these are the names of the new
        files. 
    copy : Bool
        specifies whether to copy or symlink files
        (default=False) but only for posix systems
         
    Returns
    -------
    None
    
    """
    outfiles = filename_to_list(dest)
    newfiles = []
    for i,f in enumerate(filename_to_list(filelist)):
        if isinstance(f, list):
            newfiles.insert(i, copyfiles(f, dest, copy=copy))
        else:
            if len(outfiles) > 1:
                destfile = outfiles[i]
            else:
                destfile = fname_presuffix(f, newpath=outfiles[0])
            destfile = copyfile(f,destfile,copy,create_new=create_new)
            newfiles.insert(i,destfile)
    return newfiles

def filename_to_list(filename):
    """Returns a list given either a string or a list
    """
    if isinstance(filename,(str, unicode)):
        return [filename]
    elif isinstance(filename,list):
        return filename
    elif is_container(filename):
        return [x for x in filename]
    else:
        return None

def list_to_filename(filelist):
    """Returns a list if filelist is a list of length greater than 1, 
       otherwise returns the first element
    """
    if len(filelist) > 1:
        return filelist
    else:
        return filelist[0]

def cleandir(dir):
    """Cleans all nifti, img/hdr, txt and matfiles from dir"""
    filetypes = ['*.nii','*.nii.gz','*.txt','*.img','*.hdr','*.mat','*.json']
    for ftype in filetypes:
        for f in glob(os.path.join(dir,ftype)):
            os.remove(f)
        
def save_json(filename, data):
    """Save data to a json file
    
    Parameters
    ----------
    filename : str
        Filename to save data in.
    data : dict
        Dictionary to save in json file.

    """

    fp = file(filename, 'w')
    json.dump(data, fp, sort_keys=True, indent=4)
    fp.close()

def debuglog(inputlines,filename='/tmp/dbginputs.txt'):
    fp=open(filename,'at')
    fp.writelines(inputlines)
    fp.close()

def load_json(filename):
    """Load data from a json file

    Parameters
    ----------
    filename : str
        Filename to load data from.

    Returns
    -------
    data : dict
   
    """

    fp = file(filename, 'r')
    data = json.load(fp)
    fp.close()
    return data

def loadflat(infile, *args):
    """Load an npz file into a dict
    """
    data = np.load(infile)
    out = {}
    if args:
        outargs = np.setdiff1d(args,data.files)
        if outargs:
            raise IOError('File does not contain variables: '+str(outargs))
    for k in data.files:
        if k in args or not args:
            out[k] = [f for f in data[k].flat]
            if len(out[k])==1:
                out[k] = out[k].pop()
    return out

def loadcrash(infile, *args):
    return loadflat(infile, *args)

def loadpkl(infile):
    """Load a zipped or plain cPickled file
    """
    if infile.endswith('pklz'):
        pkl_file = gzip.open(infile, 'rb')
    else:
        pkl_file = open(infile)
    return cPickle.load(pkl_file)

def savepkl(filename, record):
    if filename.endswith('pklz'):
        pkl_file = gzip.open(filename, 'wb')
    else:
        pkl_file = open(filename, 'wb')
    cPickle.dump(result, pkl_file)
    pkl_file.close()
    
<|MERGE_RESOLUTION|>--- conflicted
+++ resolved
@@ -200,7 +200,7 @@
     newhash = None
     orighash = None
     fmlogger.debug(newfile)
-<<<<<<< HEAD
+    
     if create_new:
         while os.path.exists(newfile):
             base, fname, ext = split_filename(newfile)
@@ -219,24 +219,6 @@
             newhash = hash_infile(newfile)
         fmlogger.debug("File: %s already exists,%s, copy:%d" \
                            % (newfile, newhash, copy))
-=======
-    if os.path.exists(newfile):
-        if create_new:
-            base, fname, ext = split_filename(newfile)
-            s = re.search('_c[0-9]{4,4}',fname)
-            i = 0
-            if s:
-                i = int(s.group()[2:])+1
-            fname += "_c%04d"%i
-            newfile = base + os.sep + fname + ext
-        else:
-            if config.get('execution', 'hash_method').lower() == 'timestamp':
-                newhash = hash_timestamp(newfile)
-            elif config.get('execution', 'hash_method').lower() == 'content':
-                newhash = hash_infile(newfile)
-            fmlogger.debug("File: %s already exists,%s, copy:%d" \
-                               % (newfile, newhash, copy))
->>>>>>> c58836be
     #the following seems unnecessary
     #if os.name is 'posix' and copy:
     #    if os.path.lexists(newfile) and os.path.islink(newfile):
