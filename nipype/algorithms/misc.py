# emacs: -*- mode: python; py-indent-offset: 4; indent-tabs-mode: nil -*-
# vi: set ft=python sts=4 ts=4 sw=4 et:
'''
Miscellaneous algorithms

    Change directory to provide relative paths for doctests
    >>> import os
    >>> filepath = os.path.dirname( os.path.realpath( __file__ ) )
    >>> datadir = os.path.realpath(os.path.join(filepath, '../testing/data'))
    >>> os.chdir(datadir)

'''

import os
import os.path as op

import nibabel as nb
import numpy as np
from math import floor, ceil
from scipy.ndimage.morphology import grey_dilation
from scipy.ndimage.morphology import binary_erosion
from scipy.spatial.distance import cdist, euclidean, dice, jaccard
from scipy.ndimage.measurements import center_of_mass, label
from scipy.special import legendre
import scipy.io as sio
import itertools
import scipy.stats as stats

from nipype import logging

<<<<<<< HEAD
from nipype.interfaces.base import (BaseInterface, traits, TraitedSpec, File,
=======
import warnings

import metrics as nam
from ..interfaces.base import (BaseInterface, traits, TraitedSpec, File,
>>>>>>> 8a5a1908
                               InputMultiPath, OutputMultiPath,
                               BaseInterfaceInputSpec, isdefined,
                               DynamicTraitedSpec )
from nipype.utils.filemanip import fname_presuffix, split_filename
iflogger = logging.getLogger('interface')


class PickAtlasInputSpec(BaseInterfaceInputSpec):
    atlas = File(exists=True, desc="Location of the atlas that will be used.",
                 mandatory=True)
    labels = traits.Either(
        traits.Int, traits.List(traits.Int),
        desc=("Labels of regions that will be included in the mask. Must be\
        compatible with the atlas used."),
        mandatory=True
    )
    hemi = traits.Enum(
        'both', 'left', 'right',
        desc="Restrict the mask to only one hemisphere: left or right",
        usedefault=True
    )
    dilation_size = traits.Int(
        usedefault=True,
        desc="Defines how much the mask will be dilated (expanded in 3D)."
    )
    output_file = File(desc="Where to store the output mask.")


class PickAtlasOutputSpec(TraitedSpec):
    mask_file = File(exists=True, desc="output mask file")


class PickAtlas(BaseInterface):
    """Returns ROI masks given an atlas and a list of labels. Supports dilation
    and left right masking (assuming the atlas is properly aligned).
    """

    input_spec = PickAtlasInputSpec
    output_spec = PickAtlasOutputSpec

    def _run_interface(self, runtime):
        nim = self._get_brodmann_area()
        nb.save(nim, self._gen_output_filename())

        return runtime

    def _gen_output_filename(self):
        if not isdefined(self.inputs.output_file):
            output = fname_presuffix(fname=self.inputs.atlas, suffix="_mask",
                                     newpath=os.getcwd(), use_ext=True)
        else:
            output = os.path.realpath(self.inputs.output_file)
        return output

    def _get_brodmann_area(self):
        nii = nb.load(self.inputs.atlas)
        origdata = nii.get_data()
        newdata = np.zeros(origdata.shape)

        if not isinstance(self.inputs.labels, list):
            labels = [self.inputs.labels]
        else:
            labels = self.inputs.labels
        for lab in labels:
            newdata[origdata == lab] = 1
        if self.inputs.hemi == 'right':
            newdata[floor(float(origdata.shape[0]) / 2):, :, :] = 0
        elif self.inputs.hemi == 'left':
            newdata[:ceil(float(origdata.shape[0]) / 2), :, :] = 0

        if self.inputs.dilation_size != 0:
            newdata = grey_dilation(
                newdata, (2 * self.inputs.dilation_size + 1,
                          2 * self.inputs.dilation_size +
                          1,
                          2 * self.inputs.dilation_size + 1))

        return nb.Nifti1Image(newdata, nii.get_affine(), nii.get_header())

    def _list_outputs(self):
        outputs = self._outputs().get()
        outputs['mask_file'] = self._gen_output_filename()
        return outputs


class SimpleThresholdInputSpec(BaseInterfaceInputSpec):
    volumes = InputMultiPath(
        File(exists=True), desc='volumes to be thresholded', mandatory=True)
    threshold = traits.Float(
        desc='volumes to be thresholdedeverything below this value will be set\
        to zero',
        mandatory=True
    )


class SimpleThresholdOutputSpec(TraitedSpec):
    thresholded_volumes = OutputMultiPath(
        File(exists=True), desc="thresholded volumes")


class SimpleThreshold(BaseInterface):
    """Applies a threshold to input volumes
    """
    input_spec = SimpleThresholdInputSpec
    output_spec = SimpleThresholdOutputSpec

    def _run_interface(self, runtime):
        for fname in self.inputs.volumes:
            img = nb.load(fname)
            data = np.array(img.get_data())

            active_map = data > self.inputs.threshold

            thresholded_map = np.zeros(data.shape)
            thresholded_map[active_map] = data[active_map]

            new_img = nb.Nifti1Image(
                thresholded_map, img.get_affine(), img.get_header())
            _, base, _ = split_filename(fname)
            nb.save(new_img, base + '_thresholded.nii')

        return runtime

    def _list_outputs(self):
        outputs = self._outputs().get()
        outputs["thresholded_volumes"] = []
        for fname in self.inputs.volumes:
            _, base, _ = split_filename(fname)
            outputs["thresholded_volumes"].append(
                os.path.abspath(base + '_thresholded.nii'))
        return outputs


class ModifyAffineInputSpec(BaseInterfaceInputSpec):
    volumes = InputMultiPath(
        File(exists=True),
        desc='volumes which affine matrices will be modified',
        mandatory=True
    )
    transformation_matrix = traits.Array(
        value=np.eye(4),
        shape=(4, 4),
        desc="transformation matrix that will be left multiplied by the\
        affine matrix",
        usedefault=True
    )


class ModifyAffineOutputSpec(TraitedSpec):
    transformed_volumes = OutputMultiPath(File(exist=True))


class ModifyAffine(BaseInterface):
    """Left multiplies the affine matrix with a specified values. Saves the volume
    as a nifti file.
    """
    input_spec = ModifyAffineInputSpec
    output_spec = ModifyAffineOutputSpec

    def _gen_output_filename(self, name):
        _, base, _ = split_filename(name)
        return os.path.abspath(base + "_transformed.nii")

    def _run_interface(self, runtime):
        for fname in self.inputs.volumes:
            img = nb.load(fname)

            affine = img.get_affine()
            affine = np.dot(self.inputs.transformation_matrix, affine)

            nb.save(nb.Nifti1Image(img.get_data(), affine,
                    img.get_header()), self._gen_output_filename(fname))

        return runtime

    def _list_outputs(self):
        outputs = self._outputs().get()
        outputs['transformed_volumes'] = []
        for fname in self.inputs.volumes:
            outputs['transformed_volumes'].append(
                self._gen_output_filename(fname))
        return outputs

class CreateNiftiInputSpec(BaseInterfaceInputSpec):
    data_file = File(exists=True, mandatory=True, desc="ANALYZE img file")
    header_file = File(
        exists=True, mandatory=True, desc="corresponding ANALYZE hdr file")
    affine = traits.Array(desc="affine transformation array")


class CreateNiftiOutputSpec(TraitedSpec):
    nifti_file = File(exists=True)


class CreateNifti(BaseInterface):
    """Creates a nifti volume
    """
    input_spec = CreateNiftiInputSpec
    output_spec = CreateNiftiOutputSpec

    def _gen_output_file_name(self):
        _, base, _ = split_filename(self.inputs.data_file)
        return os.path.abspath(base + ".nii")

    def _run_interface(self, runtime):
        hdr = nb.AnalyzeHeader.from_fileobj(
            open(self.inputs.header_file, 'rb'))

        if isdefined(self.inputs.affine):
            affine = self.inputs.affine
        else:
            affine = None

        data = hdr.data_from_fileobj(open(self.inputs.data_file, 'rb'))
        img = nb.Nifti1Image(data, affine, hdr)
        nb.save(img, self._gen_output_file_name())

        return runtime

    def _list_outputs(self):
        outputs = self._outputs().get()
        outputs['nifti_file'] = self._gen_output_file_name()
        return outputs


class TSNRInputSpec(BaseInterfaceInputSpec):
    in_file = InputMultiPath(File(exists=True), mandatory=True,
                             desc='realigned 4D file or a list of 3D files')
    regress_poly = traits.Range(low=1, desc='Remove polynomials')


class TSNROutputSpec(TraitedSpec):
    tsnr_file = File(exists=True, desc='tsnr image file')
    mean_file = File(exists=True, desc='mean image file')
    stddev_file = File(exists=True, desc='std dev image file')
    detrended_file = File(desc='detrended input file')


class TSNR(BaseInterface):
    """Computes the time-course SNR for a time series

    Typically you want to run this on a realigned time-series.

    Example
    -------

    >>> tsnr = TSNR()
    >>> tsnr.inputs.in_file = 'functional.nii'
    >>> res = tsnr.run() # doctest: +SKIP

    """
    input_spec = TSNRInputSpec
    output_spec = TSNROutputSpec

    def _gen_output_file_name(self, suffix=None):
        _, base, ext = split_filename(self.inputs.in_file[0])
        if suffix in ['mean', 'stddev']:
            return os.path.abspath(base + "_tsnr_" + suffix + ext)
        elif suffix in ['detrended']:
            return os.path.abspath(base + "_" + suffix + ext)
        else:
            return os.path.abspath(base + "_tsnr" + ext)

    def _run_interface(self, runtime):
        img = nb.load(self.inputs.in_file[0])
        header = img.get_header().copy()
        vollist = [nb.load(filename) for filename in self.inputs.in_file]
        data = np.concatenate([vol.get_data().reshape(
            vol.get_shape()[:3] + (-1,)) for vol in vollist], axis=3)
        if data.dtype.kind == 'i':
            header.set_data_dtype(np.float32)
            data = data.astype(np.float32)
        if isdefined(self.inputs.regress_poly):
            timepoints = img.get_shape()[-1]
            X = np.ones((timepoints, 1))
            for i in range(self.inputs.regress_poly):
                X = np.hstack((X, legendre(
                    i + 1)(np.linspace(-1, 1, timepoints))[:, None]))
            betas = np.dot(np.linalg.pinv(X), np.rollaxis(data, 3, 2))
            datahat = np.rollaxis(np.dot(X[:, 1:],
                                         np.rollaxis(
                                             betas[1:, :, :, :], 0, 3)),
                                  0, 4)
            data = data - datahat
            img = nb.Nifti1Image(data, img.get_affine(), header)
            nb.save(img, self._gen_output_file_name('detrended'))
        meanimg = np.mean(data, axis=3)
        stddevimg = np.std(data, axis=3)
        tsnr = meanimg / stddevimg
        img = nb.Nifti1Image(tsnr, img.get_affine(), header)
        nb.save(img, self._gen_output_file_name())
        img = nb.Nifti1Image(meanimg, img.get_affine(), header)
        nb.save(img, self._gen_output_file_name('mean'))
        img = nb.Nifti1Image(stddevimg, img.get_affine(), header)
        nb.save(img, self._gen_output_file_name('stddev'))
        return runtime

    def _list_outputs(self):
        outputs = self._outputs().get()
        outputs['tsnr_file'] = self._gen_output_file_name()
        outputs['mean_file'] = self._gen_output_file_name('mean')
        outputs['stddev_file'] = self._gen_output_file_name('stddev')
        if isdefined(self.inputs.regress_poly):
            outputs['detrended_file'] = self._gen_output_file_name('detrended')
        return outputs


class GunzipInputSpec(BaseInterfaceInputSpec):
    in_file = File(exists=True, mandatory=True)


class GunzipOutputSpec(TraitedSpec):
    out_file = File(exists=True)


class Gunzip(BaseInterface):
    """Gunzip wrapper
    """
    input_spec = GunzipInputSpec
    output_spec = GunzipOutputSpec

    def _gen_output_file_name(self):
        _, base, ext = split_filename(self.inputs.in_file)
        if ext[-2:].lower() == ".gz":
            ext = ext[:-3]
        return os.path.abspath(base + ext[:-3])

    def _run_interface(self, runtime):
        import gzip
        in_file = gzip.open(self.inputs.in_file, 'rb')
        out_file = open(self._gen_output_file_name(), 'wb')
        out_file.write(in_file.read())
        out_file.close()
        in_file.close()
        return runtime

    def _list_outputs(self):
        outputs = self._outputs().get()
        outputs['out_file'] = self._gen_output_file_name()
        return outputs


def replaceext(in_list, ext):
    out_list = list()
    for filename in in_list:
        path, name, _ = split_filename(op.abspath(filename))
        out_name = op.join(path, name) + ext
        out_list.append(out_name)
    return out_list


def matlab2csv(in_array, name, reshape):
    output_array = np.asarray(in_array)
    if reshape:
        if len(np.shape(output_array)) > 1:
            output_array = np.reshape(output_array, (
                np.shape(output_array)[0]*np.shape(output_array)[1], 1))
            iflogger.info(np.shape(output_array))
    output_name = op.abspath(name + '.csv')
    np.savetxt(output_name, output_array, delimiter=',')
    return output_name


class Matlab2CSVInputSpec(TraitedSpec):
    in_file = File(exists=True, mandatory=True, desc='Input MATLAB .mat file')
    reshape_matrix = traits.Bool(
        True, usedefault=True,
        desc='The output of this interface is meant for R, so matrices will be\
        reshaped to vectors by default.'
    )


class Matlab2CSVOutputSpec(TraitedSpec):
    csv_files = OutputMultiPath(
        File(desc='Output CSV files for each variable saved in the input .mat\
        file')
    )


class Matlab2CSV(BaseInterface):
    """Simple interface to save the components of a MATLAB .mat file as a text
    file with comma-separated values (CSVs).

    CSV files are easily loaded in R, for use in statistical processing.
    For further information, see cran.r-project.org/doc/manuals/R-data.pdf

    Example
    -------

    >>> import nipype.algorithms.misc as misc
    >>> mat2csv = misc.Matlab2CSV()
    >>> mat2csv.inputs.in_file = 'cmatrix.mat'
    >>> mat2csv.run() # doctest: +SKIP
    """
    input_spec = Matlab2CSVInputSpec
    output_spec = Matlab2CSVOutputSpec

    def _run_interface(self, runtime):
        in_dict = sio.loadmat(op.abspath(self.inputs.in_file))

        # Check if the file has multiple variables in it. If it does, loop
        # through them and save them as individual CSV files.
        # If not, save the variable as a single CSV file using the input file
        # name and a .csv extension.

        saved_variables = list()
        for key in in_dict.keys():
            if not key.startswith('__'):
                if isinstance(in_dict[key][0], np.ndarray):
                    saved_variables.append(key)
                else:
                    iflogger.info('One of the keys in the input file, {k}, is not a Numpy array'.format(k=key))

        if len(saved_variables) > 1:
            iflogger.info(
                '{N} variables found:'.format(N=len(saved_variables)))
            iflogger.info(saved_variables)
            for variable in saved_variables:
                iflogger.info(
                    '...Converting {var} - type {ty} - to\
                    CSV'.format(var=variable, ty=type(in_dict[variable]))
                )
                matlab2csv(
                    in_dict[variable], variable, self.inputs.reshape_matrix)
        elif len(saved_variables) == 1:
            _, name, _ = split_filename(self.inputs.in_file)
            variable = saved_variables[0]
            iflogger.info('Single variable found {var}, type {ty}:'.format(
                var=variable, ty=type(in_dict[variable])))
            iflogger.info('...Converting {var} to CSV from {f}'.format(
                var=variable, f=self.inputs.in_file))
            matlab2csv(in_dict[variable], name, self.inputs.reshape_matrix)
        else:
            iflogger.error('No values in the MATLAB file?!')
        return runtime

    def _list_outputs(self):
        outputs = self.output_spec().get()
        in_dict = sio.loadmat(op.abspath(self.inputs.in_file))
        saved_variables = list()
        for key in in_dict.keys():
            if not key.startswith('__'):
                if isinstance(in_dict[key][0], np.ndarray):
                    saved_variables.append(key)
                else:
                    iflogger.error('One of the keys in the input file, {k}, is\
                                   not a Numpy array'.format(k=key))

        if len(saved_variables) > 1:
            outputs['csv_files'] = replaceext(saved_variables, '.csv')
        elif len(saved_variables) == 1:
            _, name, ext = split_filename(self.inputs.in_file)
            outputs['csv_files'] = op.abspath(name + '.csv')
        else:
            iflogger.error('No values in the MATLAB file?!')
        return outputs


def merge_csvs(in_list):
    for idx, in_file in enumerate(in_list):
        try:
            in_array = np.loadtxt(in_file, delimiter=',')
        except ValueError, ex:
            try:
                in_array = np.loadtxt(in_file, delimiter=',', skiprows=1)
            except ValueError, ex:
                first = open(in_file, 'r')
                header_line = first.readline()
                header_list = header_line.split(',')
                n_cols = len(header_list)
                try:
                    in_array = np.loadtxt(
                        in_file, delimiter=',', skiprows=1,
                        usecols=range(1, n_cols)
                    )
                except ValueError, ex:
                    in_array = np.loadtxt(
                        in_file, delimiter=',', skiprows=1, usecols=range(1, n_cols-1))
        if idx == 0:
            out_array = in_array
        else:
            out_array = np.dstack((out_array, in_array))
    out_array = np.squeeze(out_array)
    iflogger.info('Final output array shape:')
    iflogger.info(np.shape(out_array))
    return out_array


def remove_identical_paths(in_files):
    import os.path as op
    from nipype.utils.filemanip import split_filename
    if len(in_files) > 1:
        out_names = list()
        commonprefix = op.commonprefix(in_files)
        lastslash = commonprefix.rfind('/')
        commonpath = commonprefix[0:(lastslash+1)]
        for fileidx, in_file in enumerate(in_files):
            path, name, ext = split_filename(in_file)
            in_file = op.join(path, name)
            name = in_file.replace(commonpath, '')
            name = name.replace('_subject_id_', '')
            out_names.append(name)
    else:
        path, name, ext = split_filename(in_files[0])
        out_names = [name]
    return out_names


def maketypelist(rowheadings, shape, extraheadingBool, extraheading):
    typelist = []
    if rowheadings:
        typelist.append(('heading', 'a40'))
    if len(shape) > 1:
        for idx in range(1, (min(shape)+1)):
            typelist.append((str(idx), float))
    else:
        for idx in range(1, (shape[0]+1)):
            typelist.append((str(idx), float))
    if extraheadingBool:
        typelist.append((extraheading, 'a40'))
    iflogger.info(typelist)
    return typelist


def makefmtlist(output_array, typelist, rowheadingsBool,
                shape, extraheadingBool):
    fmtlist = []
    if rowheadingsBool:
        fmtlist.append('%s')
    if len(shape) > 1:
        output = np.zeros(max(shape), typelist)
        for idx in range(1, min(shape)+1):
            output[str(idx)] = output_array[:, idx-1]
            fmtlist.append('%f')
    else:
        output = np.zeros(1, typelist)
        for idx in range(1, len(output_array)+1):
            output[str(idx)] = output_array[idx-1]
            fmtlist.append('%f')
    if extraheadingBool:
        fmtlist.append('%s')
    fmt = ','.join(fmtlist)
    return fmt, output


class MergeCSVFilesInputSpec(TraitedSpec):
    in_files = InputMultiPath(File(exists=True), mandatory=True,
                              desc='Input comma-separated value (CSV) files')
    out_file = File('merged.csv', usedefault=True,
                    desc='Output filename for merged CSV file')
    column_headings = traits.List(
        traits.Str, desc='List of column headings to save in merged CSV file\
        (must be equal to number of input files). If left undefined, these\
        will be pulled from the input filenames.')
    row_headings = traits.List(
        traits.Str, desc='List of row headings to save in merged CSV file\
        (must be equal to number of rows in the input files).')
    row_heading_title = traits.Str(
        'label', usedefault=True, desc='Column heading for the row headings\
         added')
    extra_column_heading = traits.Str(
        desc='New heading to add for the added field.')
    extra_field = traits.Str(
        desc='New field to add to each row. This is useful for saving the\
        group or subject ID in the file.')


class MergeCSVFilesOutputSpec(TraitedSpec):
    csv_file = File(desc='Output CSV file containing columns ')


class MergeCSVFiles(BaseInterface):
    """This interface is designed to facilitate data loading in the R environment.
    It takes input CSV files and merges them into a single CSV file.
    If provided, it will also incorporate column heading names into the
    resulting CSV file.

    CSV files are easily loaded in R, for use in statistical processing.
    For further information, see cran.r-project.org/doc/manuals/R-data.pdf

    Example
    -------

    >>> import nipype.algorithms.misc as misc
    >>> mat2csv = misc.MergeCSVFiles()
    >>> mat2csv.inputs.in_files = ['degree.mat','clustering.mat']
    >>> mat2csv.inputs.column_headings = ['degree','clustering']
    >>> mat2csv.run() # doctest: +SKIP
    """
    input_spec = MergeCSVFilesInputSpec
    output_spec = MergeCSVFilesOutputSpec

    def _run_interface(self, runtime):
        extraheadingBool = False
        extraheading = ''
        rowheadingsBool = False
        """
        This block defines the column headings.
        """
        if isdefined(self.inputs.column_headings):
            iflogger.info('Column headings have been provided:')
            headings = self.inputs.column_headings
        else:
            iflogger.info(
                'Column headings not provided! Pulled from input filenames:')
            headings = remove_identical_paths(self.inputs.in_files)

        if isdefined(self.inputs.extra_field):
            if isdefined(self.inputs.extra_column_heading):
                extraheading = self.inputs.extra_column_heading
                iflogger.info('Extra column heading provided: {col}'.format(
                    col=extraheading))
            else:
                extraheading = 'type'
                iflogger.info(
                    'Extra column heading was not defined. Using "type"')
            headings.append(extraheading)
            extraheadingBool = True

        if len(self.inputs.in_files) == 1:
            iflogger.warn('Only one file input!')

        if isdefined(self.inputs.row_headings):
            iflogger.info('Row headings have been provided. Adding "labels"\
                          column header.')
            prefix = '"{p}","'.format(p=self.inputs.row_heading_title)
            csv_headings = prefix + '","'.join(itertools.chain(
                headings)) + '"\n'
            rowheadingsBool = True
        else:
            iflogger.info('Row headings have not been provided.')
            csv_headings = '"' + '","'.join(itertools.chain(headings)) + '"\n'

        iflogger.info('Final Headings:')
        iflogger.info(csv_headings)

        """
        Next we merge the arrays and define the output text file
        """

        output_array = merge_csvs(self.inputs.in_files)
        _, name, ext = split_filename(self.inputs.out_file)
        if not ext == '.csv':
            ext = '.csv'

        out_file = op.abspath(name + ext)
        file_handle = open(out_file, 'w')
        file_handle.write(csv_headings)

        shape = np.shape(output_array)
        typelist = maketypelist(
            rowheadingsBool, shape, extraheadingBool, extraheading)
        fmt, output = makefmtlist(
            output_array, typelist, rowheadingsBool, shape, extraheadingBool)

        if rowheadingsBool:
            row_heading_list = self.inputs.row_headings
            row_heading_list_with_quotes = []
            for row_heading in row_heading_list:
                row_heading_with_quotes = '"' + row_heading + '"'
                row_heading_list_with_quotes.append(row_heading_with_quotes)
            row_headings = np.array(row_heading_list_with_quotes, dtype='|S40')
            output['heading'] = row_headings

        if isdefined(self.inputs.extra_field):
            extrafieldlist = []
            if len(shape) > 1:
                mx = shape[0]
            else:
                mx = 1
            for idx in range(0, mx):
                extrafieldlist.append(self.inputs.extra_field)
            iflogger.info(len(extrafieldlist))
            output[extraheading] = extrafieldlist
        iflogger.info(output)
        iflogger.info(fmt)
        np.savetxt(file_handle, output, fmt, delimiter=',')
        file_handle.close()
        return runtime

    def _list_outputs(self):
        outputs = self.output_spec().get()
        _, name, ext = split_filename(self.inputs.out_file)
        if not ext == '.csv':
            ext = '.csv'
        out_file = op.abspath(name + ext)
        outputs['csv_file'] = out_file
        return outputs


class AddCSVColumnInputSpec(TraitedSpec):
    in_file = File(exists=True, mandatory=True,
                   desc='Input comma-separated value (CSV) files')
    out_file = File('extra_heading.csv', usedefault=True,
                    desc='Output filename for merged CSV file')
    extra_column_heading = traits.Str(
        desc='New heading to add for the added field.')
    extra_field = traits.Str(
        desc='New field to add to each row. This is useful for saving the\
        group or subject ID in the file.')


class AddCSVColumnOutputSpec(TraitedSpec):
    csv_file = File(desc='Output CSV file containing columns ')


class AddCSVColumn(BaseInterface):
    """Short interface to add an extra column and field to a text file

    Example
    -------

    >>> import nipype.algorithms.misc as misc
    >>> addcol = misc.AddCSVColumn()
    >>> addcol.inputs.in_file = 'degree.csv'
    >>> addcol.inputs.extra_column_heading = 'group'
    >>> addcol.inputs.extra_field = 'male'
    >>> addcol.run() # doctest: +SKIP
    """
    input_spec = AddCSVColumnInputSpec
    output_spec = AddCSVColumnOutputSpec

    def _run_interface(self, runtime):
        in_file = open(self.inputs.in_file, 'r')
        _, name, ext = split_filename(self.inputs.out_file)
        if not ext == '.csv':
            ext = '.csv'
        out_file = op.abspath(name + ext)

        out_file = open(out_file, 'w')
        firstline = in_file.readline()
        firstline = firstline.replace('\n', '')
        new_firstline = firstline + ',"' + \
            self.inputs.extra_column_heading + '"\n'
        out_file.write(new_firstline)
        for line in in_file:
            new_line = line.replace('\n', '')
            new_line = new_line + ',' + self.inputs.extra_field + '\n'
            out_file.write(new_line)
        return runtime

    def _list_outputs(self):
        outputs = self.output_spec().get()
        _, name, ext = split_filename(self.inputs.out_file)
        if not ext == '.csv':
            ext = '.csv'
        out_file = op.abspath(name + ext)
        outputs['csv_file'] = out_file
        return outputs


class AddCSVRowInputSpec(DynamicTraitedSpec, BaseInterfaceInputSpec):
    in_file = traits.File(mandatory=True, desc='Input comma-separated value (CSV) files')
    _outputs = traits.Dict( traits.Any, value={}, usedefault=True )

    def __setattr__(self, key, value):
        if key not in self.copyable_trait_names():
            if not isdefined(value):
                super(AddCSVRowInputSpec, self).__setattr__(key, value)
            self._outputs[key] = value
        else:
            if key in self._outputs:
                self._outputs[key] = value
            super(AddCSVRowInputSpec, self).__setattr__(key, value)

class AddCSVRowOutputSpec(TraitedSpec):
    csv_file = File(desc='Output CSV file containing rows ')

class AddCSVRow(BaseInterface):
    """Simple interface to add an extra row to a csv file

    .. note:: Requires `pandas <http://pandas.pydata.org/>`_

    .. warning:: Multi-platform thread-safe execution is possible with
        `lockfile <https://pythonhosted.org/lockfile/lockfile.html>`_. Please recall that (1)
        this module is alpha software; and (2) it should be installed for thread-safe writing.
        If lockfile is not installed, then the interface is not thread-safe.


    Example
    -------

    >>> import nipype.algorithms.misc as misc
    >>> addrow = misc.AddCSVRow()
    >>> addrow.inputs.in_file = 'scores.csv'
    >>> addrow.inputs.si = 0.74
    >>> addrow.inputs.di = 0.93
    >>> addrow.subject_id = 'S400'
    >>> addrow.inputs.list_of_values = [ 0.4, 0.7, 0.3 ]
    >>> addrow.run() # doctest: +SKIP
    """
    input_spec = AddCSVRowInputSpec
    output_spec = AddCSVRowOutputSpec

    def __init__(self, infields=None, force_run=True, **kwargs):
        super(AddCSVRow, self).__init__(**kwargs)
        undefined_traits = {}
        self._infields = infields
        self._have_lock = False
        self._lock = None

        if infields:
            for key in infields:
                self.inputs.add_trait( key, traits.Any )
                self.inputs._outputs[key] = Undefined
                undefined_traits[key] = Undefined
        self.inputs.trait_set(trait_change_notify=False, **undefined_traits )

        if force_run:
            self._always_run = True

    def _run_interface(self, runtime):
        try:
            import pandas as pd
        except ImportError:
            raise ImportError('This interface requires pandas (http://pandas.pydata.org/) to run.')

        try:
            import lockfile as pl
            self._have_lock = True
        except ImportError:
            import warnings
            warnings.warn(('Python module lockfile was not found: AddCSVRow will not be thread-safe '
                          'in multi-processor execution'))

        input_dict = {}
        for key, val in self.inputs._outputs.items():
            # expand lists to several columns
            if isinstance(val, list):
                for i,v in enumerate(val):
                    input_dict['%s_%d' % (key,i)]=v
            else:
                input_dict[key] = val

        df = pd.DataFrame([input_dict])

        if self._have_lock:
            self._lock = pl.FileLock(self.inputs.in_file)

            # Acquire lock
            self._lock.acquire()

        if op.exists(self.inputs.in_file):
            formerdf = pd.read_csv(self.inputs.in_file, index_col=0)
            df = pd.concat( [formerdf, df], ignore_index=True )

        with open(self.inputs.in_file, 'w') as f:
            df.to_csv(f)

        if self._have_lock:
            self._lock.release()

        return runtime

    def _list_outputs(self):
        outputs = self.output_spec().get()
        outputs['csv_file'] = self.inputs.in_file
        return outputs

    def _outputs(self):
        return self._add_output_traits(super(AddCSVRow, self)._outputs())

    def _add_output_traits(self, base):
        return base


class CalculateNormalizedMomentsInputSpec(TraitedSpec):
    timeseries_file = File(
        exists=True, mandatory=True,
        desc='Text file with timeseries in columns and timepoints in rows,\
        whitespace separated')
    moment = traits.Int(
        mandatory=True,
        desc="Define which moment should be calculated, 3 for skewness, 4 for\
        kurtosis.")


class CalculateNormalizedMomentsOutputSpec(TraitedSpec):
    moments = traits.List(traits.Float(), desc='Moments')


class CalculateNormalizedMoments(BaseInterface):
    """Calculates moments of timeseries.

    Example
    -------

    >>> import nipype.algorithms.misc as misc
    >>> skew = misc.CalculateNormalizedMoments()
    >>> skew.inputs.moment = 3
    >>> skew.inputs.timeseries_file = 'timeseries.txt'
    >>> skew.run() # doctest: +SKIP
    """
    input_spec = CalculateNormalizedMomentsInputSpec
    output_spec = CalculateNormalizedMomentsOutputSpec

    def _run_interface(self, runtime):

        self._moments = calc_moments(
            self.inputs.timeseries_file, self.inputs.moment)
        return runtime

    def _list_outputs(self):
        outputs = self.output_spec().get()
        outputs['skewness'] = self._moments
        return outputs


def calc_moments(timeseries_file, moment):
    """Returns nth moment (3 for skewness, 4 for kurtosis) of timeseries
    (list of values; one per timeseries).

    Keyword arguments:
    timeseries_file -- text file with white space separated timepoints in rows

    """
    timeseries = np.genfromtxt(timeseries_file)

    m2 = stats.moment(timeseries, 2, axis=0)
    m3 = stats.moment(timeseries, moment, axis=0)
    zero = (m2 == 0)
    return np.where(zero, 0, m3 / m2**(moment/2.0))


class NormalizeProbabilityMapSetInputSpec(TraitedSpec):
    in_files = InputMultiPath(File(exists=True, mandatory=True,
                    desc='The tpms to be normalized') )
    in_mask = File(exists=True, mandatory=False,
                    desc='Masked voxels must sum up 1.0, 0.0 otherwise.')

class NormalizeProbabilityMapSetOutputSpec(TraitedSpec):
    out_files = OutputMultiPath(File(exists=True),
                                desc="normalized maps")


class NormalizeProbabilityMapSet(BaseInterface):
    """ Returns the input tissue probability maps (tpms, aka volume fractions)
    normalized to sum up 1.0 at each voxel within the mask.

    .. note:: Please recall this is not a spatial normalization algorithm

    Example
    -------

    >>> import nipype.algorithms.misc as misc
    >>> normalize = misc.NormalizeProbabilityMapSet()
    >>> normalize.inputs.in_files = [ 'tpm_00.nii.gz', 'tpm_01.nii.gz', 'tpm_02.nii.gz' ]
    >>> normalize.inputs.in_mask = 'tpms_msk.nii.gz'
    >>> normalize.run() # doctest: +SKIP
    """
    input_spec = NormalizeProbabilityMapSetInputSpec
    output_spec = NormalizeProbabilityMapSetOutputSpec

    def _run_interface(self, runtime):
        mask = None

        if isdefined( self.inputs.in_mask ):
            mask = self.inputs.in_mask

        self._out_filenames = normalize_tpms( self.inputs.in_files, mask )
        return runtime

    def _list_outputs(self):
        outputs = self.output_spec().get()
        outputs['out_files'] = self._out_filenames
        return outputs


def normalize_tpms( in_files, in_mask=None, out_files=[] ):
    """
    Returns the input tissue probability maps (tpms, aka volume fractions)
    normalized to sum up 1.0 at each voxel within the mask.
    """
    import nibabel as nib
    import numpy as np
    import os.path as op

    in_files = np.atleast_1d( in_files ).tolist()

    if len(out_files)!=len(in_files):
        for i,finname in enumerate( in_files ):
            fname,fext = op.splitext( op.basename( finname ) )
            if fext == '.gz':
                fname,fext2 = op.splitext( fname )
                fext = fext2 + fext

            out_file = op.abspath(fname+'_norm'+('_%02d' % i)+fext)
            out_files+= [out_file]

    imgs = [nib.load(fim) for fim in in_files]

    if len(in_files)==1:
        img_data = imgs[0].get_data()
        img_data[img_data>0.0] = 1.0
        hdr = imgs[0].get_header().copy()
        hdr['data_type']= 16
        hdr.set_data_dtype( 'float32' )
        nib.save( nib.Nifti1Image( img_data.astype(np.float32), imgs[0].get_affine(), hdr ), out_files[0] )
        return out_files[0]

    img_data = np.array( [ im.get_data() for im in imgs ] ).astype( 'f32' )
    #img_data[img_data>1.0] = 1.0
    img_data[img_data<0.0] = 0.0
    weights = np.sum( img_data, axis=0 )

    msk = np.ones_like( imgs[0].get_data() )
    msk[ weights<= 0 ] = 0

    if not in_mask is None:
        msk = nib.load( in_mask ).get_data()
        msk[ msk<=0 ] = 0
        msk[ msk>0 ] = 1

    msk = np.ma.masked_equal( msk, 0 )


    for i,out_file in enumerate( out_files ):
        data = np.ma.masked_equal( img_data[i], 0 )
        probmap = data / weights
        hdr = imgs[i].get_header().copy()
        hdr['data_type']= 16
        hdr.set_data_dtype( 'float32' )
        nib.save( nib.Nifti1Image( probmap.astype(np.float32), imgs[i].get_affine(), hdr ), out_file )

    return out_files


# Deprecated interfaces ---------------------------------------------------------
class Distance( nam.Distance ):
    """Calculates distance between two volumes.

    .. deprecated:: 0.10.0
       Use :py:class:`nipype.algorithms.metrics.Distance` instead.
    """
    def __init__(self, **inputs):
        super(nam.Distance, self).__init__(**inputs)
        warnings.warn(("This interface has been deprecated since 0.10.0,"
                      " please use nipype.algorithms.metrics.Distance"),
                      DeprecationWarning)

class Overlap( nam.Overlap ):
    """Calculates various overlap measures between two maps.

    .. deprecated:: 0.10.0
       Use :py:class:`nipype.algorithms.metrics.Overlap` instead.
    """
    def __init__(self, **inputs):
        super(nam.Overlap, self).__init__(**inputs)
        warnings.warn(("This interface has been deprecated since 0.10.0,"
                      " please use nipype.algorithms.metrics.Overlap"),
                      DeprecationWarning)


class FuzzyOverlap( nam.FuzzyOverlap ):
    """Calculates various overlap measures between two maps, using a fuzzy
    definition.

    .. deprecated:: 0.10.0
       Use :py:class:`nipype.algorithms.metrics.FuzzyOverlap` instead.
    """
    def __init__(self, **inputs):
        super(nam.FuzzyOverlap, self).__init__(**inputs)
        warnings.warn(("This interface has been deprecated since 0.10.0,"
                      " please use nipype.algorithms.metrics.FuzzyOverlap"),
                      DeprecationWarning)
<|MERGE_RESOLUTION|>--- conflicted
+++ resolved
@@ -28,14 +28,10 @@
 
 from nipype import logging
 
-<<<<<<< HEAD
-from nipype.interfaces.base import (BaseInterface, traits, TraitedSpec, File,
-=======
 import warnings
 
 import metrics as nam
 from ..interfaces.base import (BaseInterface, traits, TraitedSpec, File,
->>>>>>> 8a5a1908
                                InputMultiPath, OutputMultiPath,
                                BaseInterfaceInputSpec, isdefined,
                                DynamicTraitedSpec )
