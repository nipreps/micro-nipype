--- conflicted
+++ resolved
@@ -2791,11 +2791,7 @@
 
         # If infields is empty, use all BIDS entities
         if infields is None:
-            # Version resilience
-            try:
-                from bids import layout as bidslayout
-            except ImportError:
-                from bids import grabbids as bidslayout
+            from bids import layout as bidslayout
             bids_config = join(dirname(bidslayout.__file__), 'config', 'bids.json')
             bids_config = json.load(open(bids_config, 'r'))
             infields = [i['name'] for i in bids_config['entities']]
@@ -2811,23 +2807,12 @@
         self.inputs.trait_set(trait_change_notify=False, **undefined_traits)
 
     def _list_outputs(self):
-<<<<<<< HEAD
-        layout = bidslayout.BIDSLayout(self.inputs.base_dir,
+        from bids import BIDSLayout
+        layout = BIDSLayout(self.inputs.base_dir,
                                        derivatives=self.inputs.index_derivatives)
 
         if isdefined(self.inputs.extra_derivatives):
             layout.add_derivatives(self.inputs.extra_derivatives)
-=======
-        # Version resilience
-        try:
-            from bids import BIDSLayout
-        except ImportError:
-            from bids.grabbids import BIDSLayout
-        exclude = None
-        if self.inputs.strict:
-            exclude = ['derivatives/', 'code/', 'sourcedata/']
-        layout = BIDSLayout(self.inputs.base_dir, exclude=exclude)
->>>>>>> add9bd7c
 
         # If infield is not given nm input value, silently ignore
         filters = {}
