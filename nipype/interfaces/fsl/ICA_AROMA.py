--- conflicted
+++ resolved
@@ -118,9 +118,4 @@
 
     def _gen_filename(self, name):
         if name == 'out_dir':
-<<<<<<< HEAD
-            return os.getcwd()
-
-=======
-            return os.getcwd()
->>>>>>> a63c52d9
+            return os.getcwd()