--- conflicted
+++ resolved
@@ -26,17 +26,12 @@
 from nipype.interfaces.fsl.dti import (EddyCorrect, BEDPOSTX, DTIFit, 
                                        ProbTrackX, VecReg, ProjThresh,
                                        FindTheBiggest, DistanceMap,
-<<<<<<< HEAD
                                        TractSkeleton, XFibres, 
                                        MakeDyadicVectors)
-
-=======
-                                       TractSkeleton)
 from nipype.interfaces.fsl.maths import (ChangeDataType, Threshold, MeanImage, 
                                          ApplyMask, IsotropicSmooth, TemporalFilter,
                                          DilateImage, ErodeImage, SpatialFilter,
                                          UnaryMaths, BinaryMaths, MultiImageMaths)
->>>>>>> faa08124
 
 import nose
 
