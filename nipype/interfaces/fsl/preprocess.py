--- conflicted
+++ resolved
@@ -1055,15 +1055,14 @@
 class FUGUEInputSpec(FSLCommandInputSpec):
     in_file = File(exists=True, argstr='--in=%s',
                    desc='filename of input volume')
-    unwarped_file = File(argstr='--unwarp=%s', genfile=True,
-<<<<<<< HEAD
-                         desc='apply unwarping and save as filename')
-    forward_warping = traits.Bool(desc='apply forward warping instead of unwarping')
+    unwarped_file = File(
+        argstr='--unwarp=%s', genfile=True,
+        desc='apply unwarping and save as filename', hash_files=False)
+    forward_warping = traits.Bool(
+        desc='apply forward warping instead of unwarping')
     warped_file = File(argstr='--warp=%s', genfile=True,
-                         desc='apply forward warping and save as filename')
-=======
-                         desc='apply unwarping and save as filename', hash_files=False)
->>>>>>> 4b0cc04e
+                       desc='apply forward warping and save as filename',
+                       hash_files=False)
     phasemap_file = File(exists=True, argstr='--phasemap=%s',
                          desc='filename for input phase image')
     dwell_to_asym_ratio = traits.Float(argstr='--dwelltoasym=%.10f',
@@ -1111,25 +1110,12 @@
                              desc='apply intensity correction only')
     mask_file = File(exists=True, argstr='--mask=%s',
                      desc='filename for loading valid mask')
-<<<<<<< HEAD
     save_unmasked_fmap = traits.Bool(argstr='--unmaskfmap',
                                      requires=['fmap_out_file'],
                                      desc='saves the unmasked fieldmap when using --savefmap')
     save_unmasked_shift = traits.Bool(argstr='--unmaskshift',
                                       requires=['shift_out_file'],
                                       desc='saves the unmasked shiftmap when using --saveshift')
-=======
-    save_unmasked_fmap = traits.Either(traits.Bool,
-                                       traits.File,
-                                       argstr='--unmaskfmap=%s',
-                                       requires=['fmap_out_file'],
-                                       desc='saves the unmasked fieldmap when using --savefmap', hash_files=False)
-    save_unmasked_shift = traits.Either(traits.Bool,
-                                       traits.File,
-                                       argstr='--unmaskshift=%s',
-                                       requires=['shift_out_file'],
-                                       desc='saves the unmasked shiftmap when using --saveshift', hash_files=False)
->>>>>>> 4b0cc04e
     nokspace = traits.Bool(argstr='--nokspace', desc='do not use k-space forward warping')
 
 
