import os
import nipype.interfaces.base as nib
from tempfile import mkdtemp
from shutil import rmtree

from nipype.testing import assert_equal, assert_less_equal
import nipype.pipeline.engine as pe

<<<<<<< HEAD

=======
 
>>>>>>> 5dac5746
class InputSpec(nib.TraitedSpec):
    input1 = nib.traits.Int(desc='a random int')
    input2 = nib.traits.Int(desc='a random int')


class OutputSpec(nib.TraitedSpec):
    output1 = nib.traits.List(nib.traits.Int, desc='outputs')


class TestInterface(nib.BaseInterface):
    input_spec = InputSpec
    output_spec = OutputSpec

    def _run_interface(self, runtime):
        runtime.returncode = 0
        return runtime

    def _list_outputs(self):
        outputs = self._outputs().get()
        outputs['output1'] = [1, self.inputs.input1]
        return outputs


def test_run_multiproc():
    cur_dir = os.getcwd()
    temp_dir = mkdtemp(prefix='test_engine_')
    os.chdir(temp_dir)

    pipe = pe.Workflow(name='pipe')
    mod1 = pe.Node(interface=TestInterface(), name='mod1')
    mod2 = pe.MapNode(interface=TestInterface(),
                      iterfield=['input1'],
                      name='mod2')
    pipe.connect([(mod1, mod2, [('output1', 'input1')])])
    pipe.base_dir = os.getcwd()
    mod1.inputs.input1 = 1
<<<<<<< HEAD
    pipe.config['execution']['poll_sleep_duration'] = 2
=======
>>>>>>> 5dac5746
    execgraph = pipe.run(plugin="ResourceMultiProc")
    names = ['.'.join((node._hierarchy, node.name)) for node in execgraph.nodes()]
    node = execgraph.nodes()[names.index('pipe.mod1')]
    result = node.get_output('output1')
    yield assert_equal, result, [1, 1]
    os.chdir(cur_dir)
    rmtree(temp_dir)

################################


class InputSpecSingleNode(nib.TraitedSpec):
    input1 = nib.traits.Int(desc='a random int')
    input2 = nib.traits.Int(desc='a random int')

class OutputSpecSingleNode(nib.TraitedSpec):
    output1 = nib.traits.Int(desc='a random int')


class TestInterfaceSingleNode(nib.BaseInterface):
    input_spec = InputSpecSingleNode
    output_spec = OutputSpecSingleNode

    def _run_interface(self, runtime):
        runtime.returncode = 0
        return runtime

    def _list_outputs(self):
        outputs = self._outputs().get()
        outputs['output1'] =  self.inputs.input1
        return outputs


def find_metrics(nodes, last_node):
    import json
    from dateutil.parser import parse
    from datetime import datetime
    import datetime as d


    start = parse(nodes[0]['start'])
    total_duration = int((parse(last_node['finish']) - start).total_seconds())

    total_memory = []
    total_threads = []
    for i in range(total_duration):
        total_memory.append(0)
        total_threads.append(0)

    now = start
    for i in range(total_duration):
        start_index = 0
        node_start = None
        node_finish = None

        x = now

        for j in range(start_index, len(nodes)):
            node_start = parse(nodes[j]['start'])
            node_finish = parse(nodes[j]['finish'])

            if node_start < x and node_finish > x:
                total_memory[i] += nodes[j]['estimated_memory']
                total_threads[i] += nodes[j]['num_threads']
                start_index = j

            if node_start > x:
                break

        now += d.timedelta(seconds=1)

    return total_memory, total_threads


import os
from nipype.pipeline.plugins.callback_log import log_nodes_cb
import logging
import logging.handlers
import psutil
from multiprocessing import cpu_count

from nipype.utils import draw_gantt_chart

def test_do_not_use_more_memory_then_specified():
    LOG_FILENAME = 'callback.log'
    my_logger = logging.getLogger('callback')
    my_logger.setLevel(logging.DEBUG)

    # Add the log message handler to the logger
    handler = logging.FileHandler(LOG_FILENAME)
    my_logger.addHandler(handler)

    max_memory = 10
    pipe = pe.Workflow(name='pipe')
    n1 = pe.Node(interface=TestInterfaceSingleNode(), name='n1')
    n2 = pe.Node(interface=TestInterfaceSingleNode(), name='n2')
    n3 = pe.Node(interface=TestInterfaceSingleNode(), name='n3')
    n4 = pe.Node(interface=TestInterfaceSingleNode(), name='n4')

    n1.interface.estimated_memory = 1
    n2.interface.estimated_memory = 1
    n3.interface.estimated_memory = 10
    n4.interface.estimated_memory = 1

    pipe.connect(n1, 'output1', n2, 'input1')
    pipe.connect(n1, 'output1', n3, 'input1')
    pipe.connect(n2, 'output1', n4, 'input1')
    pipe.connect(n3, 'output1', n4, 'input2')
    n1.inputs.input1 = 10

    pipe.run(plugin='ResourceMultiProc', plugin_args={'memory': max_memory, 
                                        'status_callback': log_nodes_cb})


    nodes, last_node = draw_gantt_chart.log_to_json(LOG_FILENAME)
    #usage in every second
    memory, threads = find_metrics(nodes, last_node)

    result = True
    for m in memory:
        if m > max_memory:
            result = False
            break

    yield assert_equal, result, True

    max_threads = cpu_count()

    result = True
    for t in threads:
        if t > max_threads:
            result = False
            break

    yield assert_equal, result, True, "using more threads than system has (threads is not specified by user)"

    os.remove(LOG_FILENAME)




def test_do_not_use_more_threads_then_specified():
    LOG_FILENAME = 'callback.log'
    my_logger = logging.getLogger('callback')
    my_logger.setLevel(logging.DEBUG)

    # Add the log message handler to the logger
    handler = logging.FileHandler(LOG_FILENAME)
    my_logger.addHandler(handler)

    max_threads = 10
    pipe = pe.Workflow(name='pipe')
    n1 = pe.Node(interface=TestInterfaceSingleNode(), name='n1')
    n2 = pe.Node(interface=TestInterfaceSingleNode(), name='n2')
    n3 = pe.Node(interface=TestInterfaceSingleNode(), name='n3')
    n4 = pe.Node(interface=TestInterfaceSingleNode(), name='n4')

    n1.interface.num_threads = 1
    n2.interface.num_threads = 1
    n3.interface.num_threads = 10
    n4.interface.num_threads = 1

    pipe.connect(n1, 'output1', n2, 'input1')
    pipe.connect(n1, 'output1', n3, 'input1')
    pipe.connect(n2, 'output1', n4, 'input1')
    pipe.connect(n3, 'output1', n4, 'input2')
    n1.inputs.input1 = 10
    pipe.config['execution']['poll_sleep_duration'] = 1
    pipe.run(plugin='ResourceMultiProc', plugin_args={'n_procs': max_threads, 'status_callback': log_nodes_cb})

    nodes, last_node = draw_gantt_chart.log_to_json(LOG_FILENAME)
    #usage in every second
    memory, threads = find_metrics(nodes, last_node)

    result = True
    for t in threads:
        if t > max_threads:
            result = False
            break

    yield assert_equal, result, True, "using more threads than specified"

    max_memory = psutil.virtual_memory().total / (1024*1024)
    result = True
    for m in memory:
        if m > max_memory:
            result = False
            break
    yield assert_equal, result, True, "using more memory than system has (memory is not specified by user)"

    os.remove(LOG_FILENAME)<|MERGE_RESOLUTION|>--- conflicted
+++ resolved
@@ -6,11 +6,7 @@
 from nipype.testing import assert_equal, assert_less_equal
 import nipype.pipeline.engine as pe
 
-<<<<<<< HEAD
-
-=======
  
->>>>>>> 5dac5746
 class InputSpec(nib.TraitedSpec):
     input1 = nib.traits.Int(desc='a random int')
     input2 = nib.traits.Int(desc='a random int')
@@ -47,10 +43,7 @@
     pipe.connect([(mod1, mod2, [('output1', 'input1')])])
     pipe.base_dir = os.getcwd()
     mod1.inputs.input1 = 1
-<<<<<<< HEAD
     pipe.config['execution']['poll_sleep_duration'] = 2
-=======
->>>>>>> 5dac5746
     execgraph = pipe.run(plugin="ResourceMultiProc")
     names = ['.'.join((node._hierarchy, node.name)) for node in execgraph.nodes()]
     node = execgraph.nodes()[names.index('pipe.mod1')]
@@ -59,6 +52,7 @@
     os.chdir(cur_dir)
     rmtree(temp_dir)
 
+
 ################################
 
 
