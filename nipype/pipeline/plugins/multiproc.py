--- conflicted
+++ resolved
@@ -12,11 +12,8 @@
 from multiprocessing import Process, Pool, cpu_count, pool
 from traceback import format_exception
 import sys
-<<<<<<< HEAD
 from logging import INFO
-=======
 import gc
->>>>>>> 331e9391
 
 from copy import deepcopy
 import numpy as np
@@ -142,14 +139,9 @@
                                                        True)
 
         # Instantiate different thread pools for non-daemon processes
-<<<<<<< HEAD
-        logger.debug('[MultiProc] Starting in "%sdaemon" mode (n_procs=%d, mem_gb=%0.2f)',
-                     'non' * int(non_daemon), self.processors, self.memory_gb)
-=======
-        logger.debug('MultiProcPlugin starting in "%sdaemon" mode (n_procs=%d,'
+        logger.debug('[MultiProc] Starting in "%sdaemon" mode (n_procs=%d, '
                      'mem_gb=%0.2f)', 'non' * int(non_daemon), self.processors,
                      self.memory_gb)
->>>>>>> 331e9391
 
         NipypePool = NonDaemonPool if non_daemon else Pool
         try:
