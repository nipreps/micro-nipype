--- conflicted
+++ resolved
@@ -316,37 +316,16 @@
       - run:
           name: Check pypi preconditions
           command: |
-<<<<<<< HEAD
             pyenv local 3.5.2
-            pip install --upgrade twine wheel readme_renderer setuptools
-            python setup.py check -r -s
-            python setup.py sdist bdist_wheel
-      - run:
-          name: Validate Python 3 installation
-          command: |
-            pyenv local 3.5.2
-            pip install dist/nipype-*-py3-none-any.whl
-=======
             pip install --upgrade pip twine future wheel readme_renderer setuptools
             python setup.py check -r -s
             python setup.py sdist bdist_wheel
       - run:
-          name: Validate Python 2 installation
-          command: |
-            pyenv local 2.7.12
-            pip install --upgrade pip
-            pip install dist/nipype-*-py2.py3-none-any.whl
-            # Futures should install in Python 2
-            pip show futures 2>/dev/null | grep "Name: futures"
-      - run:
           name: Validate Python 3 installation
           command: |
             pyenv local 3.5.2
             pip install --upgrade pip
-            pip install dist/nipype-*-py2.py3-none-any.whl
-            # Futures should not install in Python 3
-            test $(pip show futures 2>/dev/null | wc -l) = "0"
->>>>>>> e7ab9cb2
+            pip install dist/nipype-*-py3-none-any.whl
       - run:
           name: Validate Python 3.7 installation
           command: |
